--- conflicted
+++ resolved
@@ -285,7 +285,6 @@
     fi
 
     # Determine GPU memory utilization based on model name and available VRAM
-<<<<<<< HEAD
     if [[ "$heurist_model_id" == *"mixtral-8x7b-gptq"* ]] && [ "$available_mb" -gt 32000 ]; then
         local gpu_memory_util=$(echo "scale=2; (32000-1000)/$available_mb" | bc)
     elif [[ "$heurist_model_id" == *"yi-34b-gptq"* ]] && [ "$available_mb" -gt 40000 ]; then
@@ -298,14 +297,6 @@
         local gpu_memory_util=$(echo "scale=2; (18000-1000)/$available_mb" | bc)
     elif [[ "$heurist_model_id" =~ Qwen2\.5-7B-Instruct ]]; then
         local gpu_memory_util=$(echo "scale=2; (18000-1000)/$available_mb" | bc)
-=======
-    if [[ "$heurist_model_id" == *"mixtral-8x7b-gptq"* ]] && [ "$total_available_mb" -gt 35000 ]; then
-        local gpu_memory_util=$(echo "scale=2; (35000-1000)/$total_available_mb" | bc)
-    elif [[ "$heurist_model_id" == *"70b"* ]] && [ "$total_available_mb" -gt 44000 ]; then
-        local gpu_memory_util=$(echo "scale=2; (44000-1000)/$total_available_mb" | bc)
-    elif [[ "$heurist_model_id" == *"8b"* ]] && [ "$total_available_mb" -gt 21000 ]; then
-        local gpu_memory_util=$(echo "scale=2; (21000-1000)/$total_available_mb" | bc)
->>>>>>> 32620c5e
     else
         local gpu_memory_util=$(echo "scale=2; (12000-1000)/$total_available_mb" | bc) # Default value or handle other cases as needed
     fi
