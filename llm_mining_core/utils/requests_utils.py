--- conflicted
+++ resolved
@@ -67,7 +67,6 @@
             return None, None
     except Exception as e:
         # fail silently
-<<<<<<< HEAD
         #print(f"Error parsing response: {e}")
         return None, None
     
@@ -98,7 +97,4 @@
         # fail silently
         # print(f"Error occurred while finding metric value: {str(e)}")
         return None
-    return None
-=======
-        return None, None
->>>>>>> 433f76b9
+    return None