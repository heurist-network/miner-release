import logging
import argparse
import warnings

def setup_warning_logging():
    """
    Configure Python warnings to be captured by the logging system.
    """
    logging.captureWarnings(True)
    for category in [DeprecationWarning, FutureWarning]:
        warnings.filterwarnings('default', category=category)
    # Configure the warnings logger
    logger = logging.getLogger('py.warnings')
    logger.setLevel(logging.WARNING)  # Adjust the level as needed

def configure_logging(cuda_device_id, config, miner_id=None):
    log_level = getattr(logging, config.log_level.upper(), logging.INFO)

    # Construct the log filename using both cuda_device_id and miner_id
    base_log_filename = config.log_filename.split('.')[0]
    if miner_id is not None:
        process_log_filename = f"{base_log_filename}_{cuda_device_id}_{miner_id}.log"
    else:
        process_log_filename = f"{base_log_filename}_{cuda_device_id}.log"
    print(f"Configuring log level to: {logging.getLevelName(log_level)}. Log file name: {process_log_filename}")  # Verifying log level
    
    # Setup logging with the configured filename and log level
    logging.basicConfig(
        filename=process_log_filename,
        filemode='a',
        format='%(asctime)s - %(name)s - %(levelname)s - %(message)s',
        level=log_level
    )

    setup_warning_logging()

    # Optionally, set higher log levels for external libraries to reduce noise
    for ext_logger in ['urllib3', 'botocore']:
        logging.getLogger(ext_logger).setLevel(logging.CRITICAL)
        
def parse_args():
    parser = argparse.ArgumentParser(description="Run the miner with configurable settings.")
    parser.add_argument("--log-level", default="INFO", choices=["DEBUG", "INFO", "WARNING", "ERROR", "CRITICAL"], type=str.upper, help="Set the logging level (default: INFO)")
    parser.add_argument("--auto-confirm", default="no", choices=["y", "yes", "no"], type=str.lower, help="Automatically proceed with the download without confirmation ('y', 'yes' to confirm, 'no' otherwise)")
    parser.add_argument("--exclude-sdxl", action="store_true", help="Exclude the sdxl model from downloading")
<<<<<<< HEAD
    parser.add_argument("--skip-signature", action="store_true", help="Skip signature verification")
=======
    parser.add_argument("--skip-checksum", action="store_true", help="Skip checksum validation")  # Add this line
>>>>>>> 1a2d986e
    args = parser.parse_args()

    # Convert auto-confirm argument to a boolean flag
    auto_confirm = True if args.auto_confirm in ["y", "yes"] else False
    exclude_sdxl = args.exclude_sdxl  # This will be True if the flag is used, False otherwise
<<<<<<< HEAD
    skip_signature = args.skip_signature  # This will be True if the flag is used, False otherwise
=======
    skip_checksum = args.skip_checksum  # This will be True if the flag is used, False otherwise  # Add this line
>>>>>>> 1a2d986e

    # Return a dictionary for easier access to each argument
    return {
        "log_level": args.log_level,
        "auto_confirm": auto_confirm,
        "exclude_sdxl": exclude_sdxl,
<<<<<<< HEAD
        "skip_signature": skip_signature
=======
        "skip_checksum": skip_checksum 
>>>>>>> 1a2d986e
    }

def initialize_logging_and_args(config, cuda_device_id=None, miner_id=None):
    try:
        args = parse_args()

        # Validate log_level and auto_confirm from parsed arguments
        log_level = args["log_level"]
        auto_confirm = args["auto_confirm"]
        exclude_sdxl = args["exclude_sdxl"]
<<<<<<< HEAD
        skip_signature = args["skip_signature"]
=======
        skip_checksum = args["skip_checksum"]
>>>>>>> 1a2d986e

        valid_log_levels = ["DEBUG", "INFO", "WARNING", "ERROR", "CRITICAL"]
        if log_level not in valid_log_levels:
            logging.error(f"Invalid log level: {log_level}. Must be one of {valid_log_levels}.")

        # Update config with parsed arguments
        config.log_level = log_level if log_level else "INFO"
        config.auto_confirm = auto_confirm
        config.exclude_sdxl = exclude_sdxl
<<<<<<< HEAD
        config.skip_signature = skip_signature
=======
        config.skip_checksum = skip_checksum
>>>>>>> 1a2d986e

        # Validate cuda_device_id
        if cuda_device_id is not None:
            try:
                cuda_device_id = int(cuda_device_id)
            except ValueError:
                logging.error(f"Invalid cuda_device_id: {cuda_device_id}. Must be an integer.")
            if cuda_device_id < 0:
                logging.error("cuda_device_id cannot be negative.")
        else:
            cuda_device_id = 0  # Default value if not provided

        # Configure logging with the potentially updated config
        configure_logging(cuda_device_id, config, miner_id)

    except Exception as e:
        # Here, you can decide how you want to handle the exception.
        # For example, log an error message and exit, or raise the exception further after logging.
        logging.error(f"Failed to initialize logging and arguments: {e}")

    return config
<|MERGE_RESOLUTION|>--- conflicted
+++ resolved
@@ -43,32 +43,23 @@
     parser.add_argument("--log-level", default="INFO", choices=["DEBUG", "INFO", "WARNING", "ERROR", "CRITICAL"], type=str.upper, help="Set the logging level (default: INFO)")
     parser.add_argument("--auto-confirm", default="no", choices=["y", "yes", "no"], type=str.lower, help="Automatically proceed with the download without confirmation ('y', 'yes' to confirm, 'no' otherwise)")
     parser.add_argument("--exclude-sdxl", action="store_true", help="Exclude the sdxl model from downloading")
-<<<<<<< HEAD
     parser.add_argument("--skip-signature", action="store_true", help="Skip signature verification")
-=======
-    parser.add_argument("--skip-checksum", action="store_true", help="Skip checksum validation")  # Add this line
->>>>>>> 1a2d986e
+    parser.add_argument("--skip-checksum", action="store_true", help="Skip checksum validation")
     args = parser.parse_args()
 
     # Convert auto-confirm argument to a boolean flag
     auto_confirm = True if args.auto_confirm in ["y", "yes"] else False
     exclude_sdxl = args.exclude_sdxl  # This will be True if the flag is used, False otherwise
-<<<<<<< HEAD
     skip_signature = args.skip_signature  # This will be True if the flag is used, False otherwise
-=======
-    skip_checksum = args.skip_checksum  # This will be True if the flag is used, False otherwise  # Add this line
->>>>>>> 1a2d986e
+    skip_checksum = args.skip_checksum  # This will be True if the flag is used, False otherwise
 
     # Return a dictionary for easier access to each argument
     return {
         "log_level": args.log_level,
         "auto_confirm": auto_confirm,
         "exclude_sdxl": exclude_sdxl,
-<<<<<<< HEAD
-        "skip_signature": skip_signature
-=======
+        "skip_signature": skip_signature,
         "skip_checksum": skip_checksum 
->>>>>>> 1a2d986e
     }
 
 def initialize_logging_and_args(config, cuda_device_id=None, miner_id=None):
@@ -79,11 +70,8 @@
         log_level = args["log_level"]
         auto_confirm = args["auto_confirm"]
         exclude_sdxl = args["exclude_sdxl"]
-<<<<<<< HEAD
         skip_signature = args["skip_signature"]
-=======
         skip_checksum = args["skip_checksum"]
->>>>>>> 1a2d986e
 
         valid_log_levels = ["DEBUG", "INFO", "WARNING", "ERROR", "CRITICAL"]
         if log_level not in valid_log_levels:
@@ -93,11 +81,8 @@
         config.log_level = log_level if log_level else "INFO"
         config.auto_confirm = auto_confirm
         config.exclude_sdxl = exclude_sdxl
-<<<<<<< HEAD
         config.skip_signature = skip_signature
-=======
         config.skip_checksum = skip_checksum
->>>>>>> 1a2d986e
 
         # Validate cuda_device_id
         if cuda_device_id is not None:
